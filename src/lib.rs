extern crate env_logger;
#[macro_use]
extern crate log;
extern crate redisql_lib;
extern crate uuid;

use env_logger::{LogBuilder, LogTarget};
use redisql_lib::redis as r;
use redisql_lib::redis::{
    get_dbkey_from_name, register_function, register_write_function,
    reply_with_error_from_key_type, with_ch_and_loopdata, LoopData,
    RedisReply,
};
use redisql_lib::redis_type::{Context, ReplicateVerbatim};
use redisql_lib::sqlite as sql;
use redisql_lib::virtual_tables as vtab;
use std::ffi::{CStr, CString};
use std::fs::{remove_file, File};
use std::ptr;
use std::sync::mpsc::channel;
use std::sync::{Arc, Mutex};
use std::thread;
use uuid::Uuid;

#[cfg(feature = "pro")]
extern crate engine_pro;
#[cfg(feature = "pro")]
use engine_pro::{register, WriteAOF};

#[cfg(feature = "pro")]
use engine_pro::Replicate;
#[cfg(not(feature = "pro"))]
use redisql_lib::redis::Replicate;

extern "C" fn reply_exec(
    ctx: *mut r::rm::ffi::RedisModuleCtx,
    _argv: *mut *mut r::rm::ffi::RedisModuleString,
    _argc: ::std::os::raw::c_int,
) -> i32 {
    let context = r::rm::Context::new(ctx);
    let result = unsafe {
        r::rm::ffi::RedisModule_GetBlockedClientPrivateData.unwrap()(
            context.as_ptr(),
        ) as *mut Result<r::QueryResult, sql::SQLite3Error>
    };
    let result: Box<Result<r::QueryResult, sql::SQLite3Error>> =
        unsafe { Box::from_raw(result) };
    match *result {
        Ok(query_result) => query_result.reply(&context),
        Err(error) => error.reply(&context),
    }
}

extern "C" fn reply_exec_statement(
    ctx: *mut r::rm::ffi::RedisModuleCtx,
    _argv: *mut *mut r::rm::ffi::RedisModuleString,
    _argc: ::std::os::raw::c_int,
) -> i32 {
    let context = r::rm::Context::new(ctx);
    let result = unsafe {
        r::rm::ffi::RedisModule_GetBlockedClientPrivateData.unwrap()(
            context.as_ptr(),
        ) as *mut Result<r::QueryResult, sql::SQLite3Error>
    };
    let result: Box<Result<r::QueryResult, sql::SQLite3Error>> =
        unsafe { Box::from_raw(result) };
    match *result {
        Ok(query_result) => query_result.reply(&context),
        Err(error) => error.reply(&context),
    }
}

extern "C" fn reply_create_statement(
    ctx: *mut r::rm::ffi::RedisModuleCtx,
    _argv: *mut *mut r::rm::ffi::RedisModuleString,
    _argc: ::std::os::raw::c_int,
) -> i32 {
    let context = r::rm::Context::new(ctx);
    let result = unsafe {
        r::rm::ffi::RedisModule_GetBlockedClientPrivateData.unwrap()(
            context.as_ptr(),
        ) as *mut Result<r::QueryResult, sql::SQLite3Error>
    };
    let result: Box<Result<r::QueryResult, sql::SQLite3Error>> =
        unsafe { Box::from_raw(result) };
    match *result {
        Ok(query_result) => query_result.reply(&context),
        Err(error) => error.reply(&context),
    }
}

extern "C" fn timeout(
    ctx: *mut r::rm::ffi::RedisModuleCtx,
    _argv: *mut *mut r::rm::ffi::RedisModuleString,
    _argc: ::std::os::raw::c_int,
) -> i32 {
    unsafe { r::rm::ffi::RedisModule_ReplyWithNull.unwrap()(ctx) }
}

extern "C" fn free_privdata(_arg: *mut ::std::os::raw::c_void) {}

#[allow(non_snake_case)]
extern "C" fn ExecStatement(
    ctx: *mut r::rm::ffi::RedisModuleCtx,
    argv: *mut *mut r::rm::ffi::RedisModuleString,
    argc: ::std::os::raw::c_int,
) -> i32 {
    let (context, argvector) = r::create_argument(ctx, argv, argc);

    match argvector.len() {
        0...2 => {
            let error = CString::new(
                "Wrong number of arguments, it \
                 needs at least 3",
            ).unwrap();
            unsafe {
                r::rm::ffi::RedisModule_ReplyWithError.unwrap()(
                    context.as_ptr(),
                    error.as_ptr(),
                )
            }
        }
        _ => with_ch_and_loopdata(
            context.as_ptr(),
            argvector[1],
            |ch_loopdata| match ch_loopdata {
                Err(key_type) => reply_with_error_from_key_type(
                    context.as_ptr(),
                    key_type,
                ),
                Ok((ch, _loopdata)) => {
                    let blocked_client = r::rm::BlockedClient {
                        client: unsafe {
                            r::rm::ffi::RedisModule_BlockClient
                                .unwrap()(
                                context.as_ptr(),
                                Some(reply_exec_statement),
                                Some(timeout),
                                Some(free_privdata),
                                10000,
                            )
                        },
                    };

                    let cmd = r::Command::ExecStatement {
                        identifier: argvector[2],
                        arguments: argvector[3..].to_vec(),
                        client: blocked_client,
                    };
                    match ch.send(cmd) {
                        Ok(()) => {
                            unsafe {
                                Replicate(
                                    &context,
                                    "REDISQL.EXEC_STATEMENT.NOW",
                                    argv,
                                    argc,
                                );
                            }
                            r::rm::ffi::REDISMODULE_OK
                        }
                        Err(_) => r::rm::ffi::REDISMODULE_OK,
                    }
                }
            },
        ),
    }
}

#[allow(non_snake_case)]
extern "C" fn QueryStatement(
    ctx: *mut r::rm::ffi::RedisModuleCtx,
    argv: *mut *mut r::rm::ffi::RedisModuleString,
    argc: ::std::os::raw::c_int,
) -> i32 {
    let (context, argvector) = r::create_argument(ctx, argv, argc);

    match argvector.len() {
        0...2 => {
            let error = CString::new(
                "Wrong number of arguments, it \
                 needs at least 3",
            ).unwrap();
            unsafe {
                r::rm::ffi::RedisModule_ReplyWithError.unwrap()(
                    context.as_ptr(),
                    error.as_ptr(),
                )
            }
        }
        _ => with_ch_and_loopdata(
            context.as_ptr(),
            argvector[1],
            |ch_loopdata| match ch_loopdata {
                Err(key_type) => reply_with_error_from_key_type(
                    context.as_ptr(),
                    key_type,
                ),
                Ok((ch, _loopdata)) => {
                    let blocked_client = r::rm::BlockedClient {
                        client: unsafe {
                            r::rm::ffi::RedisModule_BlockClient
                                .unwrap()(
                                context.as_ptr(),
                                Some(reply_exec_statement),
                                Some(timeout),
                                Some(free_privdata),
                                10000,
                            )
                        },
                    };

                    let cmd = r::Command::ExecStatement {
                        identifier: argvector[2],
                        arguments: argvector[3..].to_vec(),
                        client: blocked_client,
                    };

                    match ch.send(cmd) {
                        Ok(()) => r::rm::ffi::REDISMODULE_OK,
                        Err(_) => r::rm::ffi::REDISMODULE_OK,
                    }
                }
            },
        ),
    }
}

#[allow(non_snake_case)]
extern "C" fn Exec(
    ctx: *mut r::rm::ffi::RedisModuleCtx,
    argv: *mut *mut r::rm::ffi::RedisModuleString,
    argc: ::std::os::raw::c_int,
) -> i32 {
    let (context, argvector) = r::create_argument(ctx, argv, argc);
    match argvector.len() {
        3 => with_ch_and_loopdata(
            context.as_ptr(),
            argvector[1],
            |leaky_db| match leaky_db {
                Err(key_type) => reply_with_error_from_key_type(
                    context.as_ptr(),
                    key_type,
                ),
                Ok((ch, _loopdata)) => {
                    debug!("Exec | GotDB");
                    let blocked_client = r::rm::BlockedClient {
                        client: unsafe {
                            r::rm::ffi::RedisModule_BlockClient
                                .unwrap()(
                                context.as_ptr(),
                                Some(reply_exec),
                                Some(timeout),
                                Some(free_privdata),
                                10000,
                            )
                        },
                    };
                    debug!("Exec | BlockedClient");

                    let cmd = r::Command::Exec {
                        query: argvector[2],
                        client: blocked_client,
                    };
                    debug!("Exec | Create Command");
                    match ch.send(cmd) {
                        Ok(()) => {
                            unsafe {
                                Replicate(
                                    &context,
                                    "REDISQL.EXEC.NOW",
                                    argv,
                                    argc,
                                );
                            }
                            r::rm::ffi::REDISMODULE_OK
                        }
                        Err(_) => r::rm::ffi::REDISMODULE_OK,
                    }
                }
            },
        ),
        n => {
            let error = CString::new(format!(
                "Wrong number of arguments, it \
                 accepts 3, you provide {}",
                n
            )).unwrap();
            unsafe {
                r::rm::ffi::RedisModule_ReplyWithError.unwrap()(
                    context.as_ptr(),
                    error.as_ptr(),
                )
            }
        }
    }
}

#[allow(non_snake_case)]
extern "C" fn Query(
    ctx: *mut r::rm::ffi::RedisModuleCtx,
    argv: *mut *mut r::rm::ffi::RedisModuleString,
    argc: ::std::os::raw::c_int,
) -> i32 {
    let (context, argvector) = r::create_argument(ctx, argv, argc);
    match argvector.len() {
        3 => with_ch_and_loopdata(
            context.as_ptr(),
            argvector[1],
            |ch_loopdata| match ch_loopdata {
                Err(key_type) => reply_with_error_from_key_type(
                    context.as_ptr(),
                    key_type,
                ),
                Ok((ch, _loopdata)) => {
                    let blocked_client = r::rm::BlockedClient {
                        client: unsafe {
                            r::rm::ffi::RedisModule_BlockClient
                                .unwrap()(
                                context.as_ptr(),
                                Some(reply_exec),
                                Some(timeout),
                                Some(free_privdata),
                                10000,
                            )
                        },
                    };

                    let cmd = r::Command::Query {
                        query: argvector[2],
                        client: blocked_client,
                    };
                    match ch.send(cmd) {
                        Ok(()) => r::rm::ffi::REDISMODULE_OK,
                        Err(_) => r::rm::ffi::REDISMODULE_OK,
                    }
                }
            },
        ),
        n => {
            let error = CString::new(format!(
                "Wrong number of arguments, it \
                 accepts 3, you provide {}",
                n
            )).unwrap();
            unsafe {
                r::rm::ffi::RedisModule_ReplyWithError.unwrap()(
                    context.as_ptr(),
                    error.as_ptr(),
                )
            }
        }
    }
}

#[allow(non_snake_case)]
extern "C" fn CreateStatement(
    ctx: *mut r::rm::ffi::RedisModuleCtx,
    argv: *mut *mut r::rm::ffi::RedisModuleString,
    argc: ::std::os::raw::c_int,
) -> i32 {
    let (context, argvector) = r::create_argument(ctx, argv, argc);
    match argvector.len() {
        4 => {
            with_ch_and_loopdata(
                context.as_ptr(),
                argvector[1],
                |ch_loopdata| match ch_loopdata {
                    Err(key_type) => reply_with_error_from_key_type(
                        context.as_ptr(),
                        key_type,
                    ),
                    Ok((ch, _loopdata)) => {
                        let blocked_client = r::rm::BlockedClient {
                            client: unsafe {
                                r::rm::ffi::RedisModule_BlockClient
                                    .unwrap()(
                                    context.as_ptr(),
                                    Some(reply_create_statement),
                                    Some(timeout),
                                    Some(free_privdata),
                                    10000,
                                )
                            },
                        };
                        let cmd = r::Command::CompileStatement {
                            identifier: argvector[2],
                            statement: argvector[3],
                            client: blocked_client,
                        };
                        match ch.send(cmd) {
                            Ok(()) => {
                                unsafe {
                                    Replicate(&context, "REDISQL.CREATE_STATEMENT.NOW", argv, argc);
                                }
                                r::rm::ffi::REDISMODULE_OK
                            }
                            Err(_) => r::rm::ffi::REDISMODULE_OK,
                        }
                    }
                },
            )
        }

        _ => {
            let error = CString::new(
                "Wrong number of arguments, it \
                 accepts 4",
            ).unwrap();
            unsafe {
                r::rm::ffi::RedisModule_ReplyWithError.unwrap()(
                    context.as_ptr(),
                    error.as_ptr(),
                )
            }
        }
    }
}

#[allow(non_snake_case)]
extern "C" fn UpdateStatement(
    ctx: *mut r::rm::ffi::RedisModuleCtx,
    argv: *mut *mut r::rm::ffi::RedisModuleString,
    argc: ::std::os::raw::c_int,
) -> i32 {
    let (context, argvector) = r::create_argument(ctx, argv, argc);
    match argvector.len() {
        4 => {
            with_ch_and_loopdata(
                context.as_ptr(),
                argvector[1],
                |ch_loopdata| match ch_loopdata {
                    Err(key_type) => reply_with_error_from_key_type(
                        context.as_ptr(),
                        key_type,
                    ),
                    Ok((ch, _loopdata)) => {
                        let blocked_client = r::rm::BlockedClient {
                            client: unsafe {
                                r::rm::ffi::RedisModule_BlockClient
                                    .unwrap()(
                                    context.as_ptr(),
                                    Some(reply_create_statement),
                                    Some(timeout),
                                    Some(free_privdata),
                                    10000,
                                )
                            },
                        };

                        let cmd = r::Command::UpdateStatement {
                            identifier: argvector[2],
                            statement: argvector[3],
                            client: blocked_client,
                        };

                        match ch.send(cmd) {
                            Ok(()) => {
                                unsafe {
                                    Replicate(&context, "REDISQL.UPDATE_STATEMENT.NOW", argv, argc);
                                }
                                r::rm::ffi::REDISMODULE_OK
                            }
                            Err(_) => r::rm::ffi::REDISMODULE_OK,
                        }
                    }
                },
            )
        }

        _ => {
            let error = CString::new(
                "Wrong number of arguments, it \
                 accepts 4",
            ).unwrap();
            unsafe {
                r::rm::ffi::RedisModule_ReplyWithError.unwrap()(
                    context.as_ptr(),
                    error.as_ptr(),
                )
            }
        }
    }
}

#[allow(non_snake_case)]
extern "C" fn DeleteStatement(
    ctx: *mut r::rm::ffi::RedisModuleCtx,
    argv: *mut *mut r::rm::ffi::RedisModuleString,
    argc: ::std::os::raw::c_int,
) -> i32 {
    let (context, argvector) = r::create_argument(ctx, argv, argc);
    match argvector.len() {
        3 => with_ch_and_loopdata(
            context.as_ptr(),
            argvector[1],
            |ch_loopdata| {
                match ch_loopdata {
                    Err(key_type) => reply_with_error_from_key_type(
                        context.as_ptr(),
                        key_type,
                    ),
                    Ok((ch, _loopdata)) => {
                        //let ch = &db.tx;
                        //let _loopdata = &db.loop_data;
                        let blocked_client = r::rm::BlockedClient {
                            client: unsafe {
                                r::rm::ffi::RedisModule_BlockClient
                                    .unwrap()(
                                    context.as_ptr(),
                                    Some(reply_create_statement),
                                    Some(timeout),
                                    Some(free_privdata),
                                    10000,
                                )
                            },
                        };

                        let cmd = r::Command::DeleteStatement {
                            identifier: argvector[2],
                            client: blocked_client,
                        };
                        match ch.send(cmd) {
                            Ok(()) => {
                                unsafe {
                                    Replicate(&context, "REDISQL.DELETE_STATEMENT.NOW", argv, argc);
                                }
                                r::rm::ffi::REDISMODULE_OK
                            }
                            Err(_) => r::rm::ffi::REDISMODULE_OK,
                        }
                    }
                }
            },
        ),
        _ => {
            let error = CString::new(
                "Wrong number of arguments, it \
                 accepts 3",
            ).unwrap();
            unsafe {
                r::rm::ffi::RedisModule_ReplyWithError.unwrap()(
                    context.as_ptr(),
                    error.as_ptr(),
                )
            }
        }
    }
}

#[allow(non_snake_case)]
extern "C" fn CreateDB(
    ctx: *mut r::rm::ffi::RedisModuleCtx,
    argv: *mut *mut r::rm::ffi::RedisModuleString,
    argc: ::std::os::raw::c_int,
) -> i32 {
    let (context, argvector) = r::create_argument(ctx, argv, argc);

    match argvector.len() {
        2 | 3 => {
            let key_name =
                r::rm::RMString::new(&context, argvector[1]);
            let key = unsafe {
                r::rm::ffi::Export_RedisModule_OpenKey(
                    context.as_ptr(),
                    key_name.as_ptr(),
                    r::rm::ffi::REDISMODULE_WRITE,
                )
            };
            let safe_key = r::RedisKey { key };
            match unsafe {
                r::rm::ffi::RedisModule_KeyType.unwrap()(safe_key.key)
            } {
                r::rm::ffi::REDISMODULE_KEYTYPE_EMPTY => {
                    let (path, in_memory): (
                        &str,
                        bool,
                    ) = match argvector.len() {
                        3 => (argvector[2], false),
                        _ => (":memory:", true),
                    };
                    match sql::get_arc_connection(path) {
<<<<<<< HEAD
                        Ok(rc) => match r::create_metadata_table(
                            rc.clone(),
                        ).and_then(|_| {
                            r::insert_metadata(
                                rc.clone(),
                                "setup",
                                "path",
                                path,
                            )
                        })
                            .and_then(|_| {
                                r::enable_foreign_key(rc.clone())
                            })
                            .and_then(|_| vtab::register_modules(&rc))
                        {
                            Err(e) => e.reply(&context),
                            Ok(mut vtab_context) => {
                                let (tx, rx) = channel();
                                let db = r::DBKey::new_from_arc(
                                    tx,
                                    rc,
                                    in_memory,
                                    vtab_context,
                                );
                                let mut loop_data =
                                    db.loop_data.clone();
                                thread::spawn(move || {
                                    r::listen_and_execute(
                                        &mut loop_data,
                                        &rx,
=======
                        Ok(rc) => {
                            match r::create_metadata_table(rc.clone())
                                .and_then(|_| {
                                    r::enable_foreign_key(rc.clone())
                                })
                                .and_then(|_| {
                                    vtab::register_modules(&rc)
                                }) {
                                Err(e) => e.reply(&context),
                                Ok(mut vtab_context) => {
                                    let (tx, rx) = channel();
                                    let db = r::DBKey::new_from_arc(
                                        tx,
                                        rc,
                                        in_memory,
                                        vtab_context,
>>>>>>> 339dea87
                                    );
                                });
                                let ptr = Box::into_raw(Box::new(db));
                                let type_set = unsafe {
                                    r::rm::ffi::RedisModule_ModuleTypeSetValue.unwrap()(
                                        safe_key.key,
                                        r::rm::ffi::DBType,
                                        ptr as *mut std::os::raw::c_void,
                                    )
                                };

                                match type_set {
                                    r::rm::ffi::REDISMODULE_OK => {
                                        let ok =
                                            r::QueryResult::OK {};
                                        ReplicateVerbatim(&context);
                                        ok.reply(&context)
                                    }
                                    r::rm::ffi::REDISMODULE_ERR => {
                                        let err = CString::new(
                                            "ERR - Error in saving the database inside Redis",
                                        ).unwrap();
                                        unsafe {
                                            r::rm::ffi::RedisModule_ReplyWithSimpleString.unwrap()(
                                                context.as_ptr(),
                                                err.as_ptr(),
                                            )
                                        }
                                    }
                                    _ => {
                                        let err = CString::new("ERR - Error unknow").unwrap();
                                        unsafe {
                                            r::rm::ffi::RedisModule_ReplyWithSimpleString.unwrap()(
                                                context.as_ptr(),
                                                err.as_ptr(),
                                            )
                                        }
                                    }
                                }
                            }
                        },
                        Err(_) => {
                            let error = CString::new(
                                "Err - Error \
                                 opening the in \
                                 memory databade",
                            ).unwrap();
                            unsafe {
                                r::rm::ffi::RedisModule_ReplyWithError
                                    .unwrap()(
                                    context.as_ptr(),
                                    error.as_ptr(),
                                )
                            }
                        }
                    }
                }
                _ => {
                    let error = CStr::from_bytes_with_nul(
                        r::rm::ffi::REDISMODULE_ERRORMSG_WRONGTYPE,
                    ).unwrap();
                    unsafe {
                        r::rm::ffi::RedisModule_ReplyWithError
                            .unwrap()(
                            context.as_ptr(),
                            error.as_ptr(),
                        )
                    }
                }
            }
        }
        _ => {
            let error = CString::new(
                "Wrong number of arguments, it \
                 accepts 2 or 3",
            ).unwrap();
            unsafe {
                r::rm::ffi::RedisModule_ReplyWithError.unwrap()(
                    context.as_ptr(),
                    error.as_ptr(),
                )
            }
        }
    }
}

unsafe extern "C" fn free_db(db_ptr: *mut ::std::os::raw::c_void) {
    let db: Box<r::DBKey> = Box::from_raw(db_ptr as *mut r::DBKey);
    let tx = &db.tx;

    match tx.send(r::Command::Stop) {
        _ => (),
    }
}

unsafe extern "C" fn rdb_save(
    rdb: *mut r::rm::ffi::RedisModuleIO,
    value: *mut std::os::raw::c_void,
) {
    let db: *mut r::DBKey =
        Box::into_raw(Box::from_raw(value as *mut r::DBKey));

    if (*db).in_memory {
        let path = format!("rediSQL_rdb_{}.sqlite", Uuid::new_v4());

        let db = (*db).loop_data.get_db();
        let conn = &db.lock().unwrap();
        match r::create_backup(conn, &path) {
            Err(e) => println!("{}", e),
            Ok(not_done)
                if !sql::backup_complete_with_done(not_done) =>
            {
                println!("Return NOT DONE: {}", not_done)
            }
            Ok(_) => match File::open(path.clone()) {
                Err(e) => println!("{}", e),
                Ok(f) => match r::write_file_to_rdb(f, rdb) {
                    Ok(()) => match remove_file(path) {
                        _ => (),
                    },
                    Err(_) => {
                        println!(
                            "Impossible to write the file \
                             in the rdb file"
                        );
                    }
                },
            },
        }
    }
}

unsafe extern "C" fn rdb_load(
    rdb: *mut r::rm::ffi::RedisModuleIO,
    _encoding_version: i32,
) -> *mut std::os::raw::c_void {
    let path = format!("rediSQL_rdb_{}.sqlite", Uuid::new_v4());

    let mut file = match File::create(path.clone()) {
        Err(_) => {
            println!("Was impossible to create a file!");
            return ptr::null_mut();
        }
        Ok(f) => f,
    };

    if r::write_rdb_to_file(&mut file, rdb).is_err() {
        println!("Was impossible to write the rdb file!");
        return ptr::null_mut();
    }

    let in_mem = match sql::RawConnection::open_connection(":memory:")
    {
        Err(_) => {
            println!("Was impossible to open the in memory db!");
            return ptr::null_mut();
        }
        Ok(in_mem) => in_mem,
    };

    let on_disk = match sql::RawConnection::open_connection(&path) {
        Err(_) => {
            println!("Error in opening the rdb database");
            return ptr::null_mut();
        }
        Ok(on_disk) => on_disk,
    };

    match r::make_backup(&on_disk, &in_mem) {
        Err(e) => {
            println!("{}", e);
            ptr::null_mut()
        }
        Ok(_) => {
            let (tx, rx) = channel();
            let conn = Arc::new(Mutex::new(in_mem));
            let redis_context = match vtab::register_modules(&conn) {
                Err(e) => {
                    println!("{}", e);
                    return ptr::null_mut();
                }
                Ok(redis_context) => redis_context,
            };
            let db =
                r::DBKey::new_from_arc(tx, conn, true, redis_context);
            let mut loop_data = db.loop_data.clone();

            thread::spawn(move || {
                r::listen_and_execute(&mut loop_data, &rx)
            });

            Box::into_raw(Box::new(db)) as *mut std::os::raw::c_void
        }
    }
}

#[allow(non_snake_case)]
extern "C" fn Backup(
    ctx: *mut r::rm::ffi::RedisModuleCtx,
    argv: *mut *mut r::rm::ffi::RedisModuleString,
    argc: ::std::os::raw::c_int,
) -> i32 {
    debug!("Backup | Start");
    let (context, argvector) = r::create_argument(ctx, argv, argc);

    if argvector.len() != 3 {
        let error = CString::new(
            "Wrong number of arguments, it accepts exactly 3",
        ).unwrap();
        return unsafe {
            r::rm::ffi::RedisModule_ReplyWithError.unwrap()(
                context.as_ptr(),
                error.as_ptr(),
            )
        };
    }

    let source_db =
        get_dbkey_from_name(context.as_ptr(), argvector[1]);
    if source_db.is_err() {
        let error = CString::new(
            "Error in opening the SOURCE database",
        ).unwrap();
        return unsafe {
            r::rm::ffi::RedisModule_ReplyWithError.unwrap()(
                context.as_ptr(),
                error.as_ptr(),
            )
        };
    }
    let source_db = source_db.unwrap();

    let dest_db = get_dbkey_from_name(context.as_ptr(), argvector[2]);
    if dest_db.is_err() {
        let error = CString::new(
            "Error in opening the DESTINATION database",
        ).unwrap();
        return unsafe {
            r::rm::ffi::RedisModule_ReplyWithError.unwrap()(
                context.as_ptr(),
                error.as_ptr(),
            )
        };
    }
    let dest_db = dest_db.unwrap();

    let blocked_client = r::rm::BlockedClient {
        client: unsafe {
            r::rm::ffi::RedisModule_BlockClient.unwrap()(
                context.as_ptr(),
                Some(reply_create_statement),
                Some(timeout),
                Some(free_privdata),
                10000,
            )
        },
    };

    let source_connection = source_db.loop_data.get_db();
    let dest_connection = dest_db.loop_data.get_db();

    let cmd = r::Command::Copy {
        source: source_connection,
        destination: dest_connection,
        client: blocked_client,
    };

    let ch = &source_db.tx.clone();
    std::mem::forget(source_db);
    std::mem::forget(dest_db);

    debug!("Backup | End");
    match ch.send(cmd) {
        Ok(()) => {
            debug!("Backup | Successfully send command");
            r::rm::ffi::REDISMODULE_OK
        }
        Err(_) => r::rm::ffi::REDISMODULE_OK,
    }
}

#[allow(non_snake_case)]
#[no_mangle]
pub extern "C" fn RedisModule_OnLoad(
    ctx: *mut r::rm::ffi::RedisModuleCtx,
    _argv: *mut *mut r::rm::ffi::RedisModuleString,
    _argc: i32,
) -> i32 {
    let ctx = Context::new(ctx);

    sql::disable_global_memory_statistics();

    LogBuilder::new()
        .filter(None, log::LogLevelFilter::Debug)
        .target(LogTarget::Stdout)
        .init()
        .unwrap();

    let c_data_type_name = CString::new("rediSQLDB").unwrap();
    let ptr_data_type_name = c_data_type_name.as_ptr();

    #[cfg(feature = "pro")]
    let mut types = r::rm::ffi::RedisModuleTypeMethods {
        version: 1,
        rdb_load: Some(rdb_load),
        rdb_save: Some(rdb_save),
        aof_rewrite: Some(WriteAOF),
        mem_usage: None,
        digest: None,
        free: Some(free_db),
    };

    #[cfg(not(feature = "pro"))]
    let mut types = r::rm::ffi::RedisModuleTypeMethods {
        version: 1,
        rdb_load: Some(rdb_load),
        rdb_save: Some(rdb_save),
        aof_rewrite: None,
        mem_usage: None,
        digest: None,
        free: Some(free_db),
    };

    let module_c_name = CString::new("rediSQL").unwrap();
    let module_ptr_name = module_c_name.as_ptr();
    if unsafe {
        r::rm::ffi::Export_RedisModule_Init(
            ctx.as_ptr(),
            module_ptr_name,
            1,
            r::rm::ffi::REDISMODULE_APIVER_1,
        )
    } == r::rm::ffi::REDISMODULE_ERR
    {
        return r::rm::ffi::REDISMODULE_ERR;
    }

    unsafe {
        r::rm::ffi::DBType = r::rm::ffi::RedisModule_CreateDataType
            .unwrap()(
            ctx.as_ptr(),
            ptr_data_type_name,
            1,
            &mut types,
        );
    }

    if unsafe { r::rm::ffi::DBType.is_null() } {
        return r::rm::ffi::REDISMODULE_ERR;
    }

    match register_write_function(
        &ctx,
        String::from("REDISQL.CREATE_DB"),
        CreateDB,
    ) {
        Ok(()) => (),
        Err(e) => return e,
    }

    match register_write_function(
        &ctx,
        String::from("REDISQL.EXEC"),
        Exec,
    ) {
        Ok(()) => (),
        Err(e) => return e,
    }

    match register_function(
        &ctx,
        String::from("REDISQL.QUERY"),
        String::from("readonly"),
        Query,
    ) {
        Ok(()) => (),
        Err(e) => return e,
    }

    match register_write_function(
        &ctx,
        String::from("REDISQL.CREATE_STATEMENT"),
        CreateStatement,
    ) {
        Ok(()) => (),
        Err(e) => return e,
    }

    match register_write_function(
        &ctx,
        String::from("REDISQL.EXEC_STATEMENT"),
        ExecStatement,
    ) {
        Ok(()) => (),
        Err(e) => return e,
    }

    match register_write_function(
        &ctx,
        String::from("REDISQL.UPDATE_STATEMENT"),
        UpdateStatement,
    ) {
        Ok(()) => (),
        Err(e) => return e,
    }

    match register_write_function(
        &ctx,
        String::from("REDISQL.DELETE_STATEMENT"),
        DeleteStatement,
    ) {
        Ok(()) => (),
        Err(e) => return e,
    }

    match register_function(
        &ctx,
        String::from("REDISQL.QUERY_STATEMENT"),
        String::from("readonly"),
        QueryStatement,
    ) {
        Ok(()) => (),
        Err(e) => return e,
    }

    match register_function(
        &ctx,
        String::from("REDISQL.BACKUP"),
        String::from("readonly"),
        Backup,
    ) {
        Ok(()) => (),
        Err(e) => return e,
    }

    #[cfg(feature = "pro")]
    match register(ctx) {
        Ok(()) => (),
        Err(e) => return e,
    }

    r::rm::ffi::REDISMODULE_OK
}<|MERGE_RESOLUTION|>--- conflicted
+++ resolved
@@ -580,44 +580,11 @@
                         _ => (":memory:", true),
                     };
                     match sql::get_arc_connection(path) {
-<<<<<<< HEAD
-                        Ok(rc) => match r::create_metadata_table(
-                            rc.clone(),
-                        ).and_then(|_| {
-                            r::insert_metadata(
-                                rc.clone(),
-                                "setup",
-                                "path",
-                                path,
-                            )
-                        })
-                            .and_then(|_| {
-                                r::enable_foreign_key(rc.clone())
-                            })
-                            .and_then(|_| vtab::register_modules(&rc))
-                        {
-                            Err(e) => e.reply(&context),
-                            Ok(mut vtab_context) => {
-                                let (tx, rx) = channel();
-                                let db = r::DBKey::new_from_arc(
-                                    tx,
-                                    rc,
-                                    in_memory,
-                                    vtab_context,
-                                );
-                                let mut loop_data =
-                                    db.loop_data.clone();
-                                thread::spawn(move || {
-                                    r::listen_and_execute(
-                                        &mut loop_data,
-                                        &rx,
-=======
                         Ok(rc) => {
                             match r::create_metadata_table(rc.clone())
                                 .and_then(|_| {
                                     r::enable_foreign_key(rc.clone())
-                                })
-                                .and_then(|_| {
+                                }).and_then(|_| {
                                     vtab::register_modules(&rc)
                                 }) {
                                 Err(e) => e.reply(&context),
@@ -628,19 +595,26 @@
                                         rc,
                                         in_memory,
                                         vtab_context,
->>>>>>> 339dea87
                                     );
-                                });
-                                let ptr = Box::into_raw(Box::new(db));
-                                let type_set = unsafe {
-                                    r::rm::ffi::RedisModule_ModuleTypeSetValue.unwrap()(
+                                    let mut loop_data =
+                                        db.loop_data.clone();
+                                    thread::spawn(move || {
+                                        r::listen_and_execute(
+                                            &mut loop_data,
+                                            &rx,
+                                        );
+                                    });
+                                    let ptr =
+                                        Box::into_raw(Box::new(db));
+                                    let type_set = unsafe {
+                                        r::rm::ffi::RedisModule_ModuleTypeSetValue.unwrap()(
                                         safe_key.key,
                                         r::rm::ffi::DBType,
                                         ptr as *mut std::os::raw::c_void,
                                     )
-                                };
-
-                                match type_set {
+                                    };
+
+                                    match type_set {
                                     r::rm::ffi::REDISMODULE_OK => {
                                         let ok =
                                             r::QueryResult::OK {};
@@ -668,8 +642,9 @@
                                         }
                                     }
                                 }
+                                }
                             }
-                        },
+                        }
                         Err(_) => {
                             let error = CString::new(
                                 "Err - Error \
@@ -849,9 +824,9 @@
     let source_db =
         get_dbkey_from_name(context.as_ptr(), argvector[1]);
     if source_db.is_err() {
-        let error = CString::new(
-            "Error in opening the SOURCE database",
-        ).unwrap();
+        let error =
+            CString::new("Error in opening the SOURCE database")
+                .unwrap();
         return unsafe {
             r::rm::ffi::RedisModule_ReplyWithError.unwrap()(
                 context.as_ptr(),
@@ -863,9 +838,9 @@
 
     let dest_db = get_dbkey_from_name(context.as_ptr(), argvector[2]);
     if dest_db.is_err() {
-        let error = CString::new(
-            "Error in opening the DESTINATION database",
-        ).unwrap();
+        let error =
+            CString::new("Error in opening the DESTINATION database")
+                .unwrap();
         return unsafe {
             r::rm::ffi::RedisModule_ReplyWithError.unwrap()(
                 context.as_ptr(),
