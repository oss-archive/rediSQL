--- conflicted
+++ resolved
@@ -30,709 +30,32 @@
 extern crate engine_pro;
 
 #[cfg(feature = "pro")]
-<<<<<<< HEAD
 use engine_pro::{register, WriteAOF};
-=======
-use engine_pro::Replicate;
-#[cfg(not(feature = "pro"))]
-use redisql_lib::redis::Replicate;
-
-use std::alloc::{GlobalAlloc, Layout};
-
-struct RedisAllocator;
-
-unsafe impl GlobalAlloc for RedisAllocator {
-    unsafe fn alloc(&self, layout: Layout) -> *mut u8 {
-        r::rm::ffi::RedisModule_Alloc.unwrap()(layout.size())
-            as *mut u8
-    }
-    unsafe fn dealloc(&self, ptr: *mut u8, _layout: Layout) {
-        r::rm::ffi::RedisModule_Free.unwrap()(
-            ptr as *mut std::ffi::c_void,
-        )
-    }
-}
-
-#[global_allocator]
-static A: RedisAllocator = RedisAllocator;
-
-extern "C" fn reply_exec(
-    ctx: *mut r::rm::ffi::RedisModuleCtx,
-    _argv: *mut *mut r::rm::ffi::RedisModuleString,
-    _argc: ::std::os::raw::c_int,
-) -> i32 {
-    let context = r::rm::Context::new(ctx);
-    let result = unsafe {
-        r::rm::ffi::RedisModule_GetBlockedClientPrivateData.unwrap()(
-            context.as_ptr(),
-        ) as *mut Result<r::QueryResult, sql::SQLite3Error>
-    };
-    let result: Box<Result<r::QueryResult, sql::SQLite3Error>> =
-        unsafe { Box::from_raw(result) };
-    match *result {
-        Ok(query_result) => query_result.reply(&context),
-        Err(error) => error.reply(&context),
-    }
-}
-
-extern "C" fn reply_exec_statement(
-    ctx: *mut r::rm::ffi::RedisModuleCtx,
-    _argv: *mut *mut r::rm::ffi::RedisModuleString,
-    _argc: ::std::os::raw::c_int,
-) -> i32 {
-    let context = r::rm::Context::new(ctx);
-    let result = unsafe {
-        r::rm::ffi::RedisModule_GetBlockedClientPrivateData.unwrap()(
-            context.as_ptr(),
-        ) as *mut Result<r::QueryResult, sql::SQLite3Error>
-    };
-    let result: Box<Result<r::QueryResult, sql::SQLite3Error>> =
-        unsafe { Box::from_raw(result) };
-    match *result {
-        Ok(query_result) => query_result.reply(&context),
-        Err(error) => error.reply(&context),
-    }
-}
-
-extern "C" fn reply_create_statement(
-    ctx: *mut r::rm::ffi::RedisModuleCtx,
-    _argv: *mut *mut r::rm::ffi::RedisModuleString,
-    _argc: ::std::os::raw::c_int,
-) -> i32 {
-    let context = r::rm::Context::new(ctx);
-    let result = unsafe {
-        r::rm::ffi::RedisModule_GetBlockedClientPrivateData.unwrap()(
-            context.as_ptr(),
-        ) as *mut Result<r::QueryResult, sql::SQLite3Error>
-    };
-    let result: Box<Result<r::QueryResult, sql::SQLite3Error>> =
-        unsafe { Box::from_raw(result) };
-    match *result {
-        Ok(query_result) => query_result.reply(&context),
-        Err(error) => error.reply(&context),
-    }
-}
-
-extern "C" fn timeout(
-    ctx: *mut r::rm::ffi::RedisModuleCtx,
-    _argv: *mut *mut r::rm::ffi::RedisModuleString,
-    _argc: ::std::os::raw::c_int,
-) -> i32 {
-    unsafe { r::rm::ffi::RedisModule_ReplyWithNull.unwrap()(ctx) }
-}
-
-extern "C" fn free_privdata(_arg: *mut ::std::os::raw::c_void) {}
-
-#[allow(non_snake_case)]
-extern "C" fn ExecStatement(
-    ctx: *mut r::rm::ffi::RedisModuleCtx,
-    argv: *mut *mut r::rm::ffi::RedisModuleString,
-    argc: ::std::os::raw::c_int,
-) -> i32 {
-    let (context, argvector) = r::create_argument(ctx, argv, argc);
-
-    match argvector.len() {
-        0...2 => {
-            let error = CString::new(
-                "Wrong number of arguments, it \
-                 needs at least 3",
-            )
-            .unwrap();
-            unsafe {
-                r::rm::ffi::RedisModule_ReplyWithError.unwrap()(
-                    context.as_ptr(),
-                    error.as_ptr(),
-                )
-            }
-        }
-        _ => with_ch_and_loopdata(
-            context.as_ptr(),
-            argvector[1],
-            |ch_loopdata| match ch_loopdata {
-                Err(key_type) => reply_with_error_from_key_type(
-                    context.as_ptr(),
-                    key_type,
-                ),
-                Ok((ch, _loopdata)) => {
-                    let blocked_client = r::rm::BlockedClient {
-                        client: unsafe {
-                            r::rm::ffi::RedisModule_BlockClient
-                                .unwrap()(
-                                context.as_ptr(),
-                                Some(reply_exec_statement),
-                                Some(timeout),
-                                Some(free_privdata),
-                                10000,
-                            )
-                        },
-                    };
-
-                    let cmd = r::Command::ExecStatement {
-                        identifier: argvector[2],
-                        arguments: argvector[3..].to_vec(),
-                        client: blocked_client,
-                    };
-                    match ch.send(cmd) {
-                        Ok(()) => {
-                            unsafe {
-                                Replicate(
-                                    &context,
-                                    "REDISQL.EXEC_STATEMENT.NOW",
-                                    argv,
-                                    argc,
-                                );
-                            }
-                            r::rm::ffi::REDISMODULE_OK
-                        }
-                        Err(_) => r::rm::ffi::REDISMODULE_OK,
-                    }
-                }
-            },
-        ),
-    }
-}
-
-#[allow(non_snake_case)]
-extern "C" fn QueryStatement(
-    ctx: *mut r::rm::ffi::RedisModuleCtx,
-    argv: *mut *mut r::rm::ffi::RedisModuleString,
-    argc: ::std::os::raw::c_int,
-) -> i32 {
-    let (context, argvector) = r::create_argument(ctx, argv, argc);
-
-    match argvector.len() {
-        0...2 => {
-            let error = CString::new(
-                "Wrong number of arguments, it \
-                 needs at least 3",
-            )
-            .unwrap();
-            unsafe {
-                r::rm::ffi::RedisModule_ReplyWithError.unwrap()(
-                    context.as_ptr(),
-                    error.as_ptr(),
-                )
-            }
-        }
-        _ => with_ch_and_loopdata(
-            context.as_ptr(),
-            argvector[1],
-            |ch_loopdata| match ch_loopdata {
-                Err(key_type) => reply_with_error_from_key_type(
-                    context.as_ptr(),
-                    key_type,
-                ),
-                Ok((ch, _loopdata)) => {
-                    let blocked_client = r::rm::BlockedClient {
-                        client: unsafe {
-                            r::rm::ffi::RedisModule_BlockClient
-                                .unwrap()(
-                                context.as_ptr(),
-                                Some(reply_exec_statement),
-                                Some(timeout),
-                                Some(free_privdata),
-                                10000,
-                            )
-                        },
-                    };
-
-                    let cmd = r::Command::ExecStatement {
-                        identifier: argvector[2],
-                        arguments: argvector[3..].to_vec(),
-                        client: blocked_client,
-                    };
-
-                    match ch.send(cmd) {
-                        Ok(()) => r::rm::ffi::REDISMODULE_OK,
-                        Err(_) => r::rm::ffi::REDISMODULE_OK,
-                    }
-                }
-            },
-        ),
-    }
-}
-
-#[allow(non_snake_case)]
-extern "C" fn Exec(
-    ctx: *mut r::rm::ffi::RedisModuleCtx,
-    argv: *mut *mut r::rm::ffi::RedisModuleString,
-    argc: ::std::os::raw::c_int,
-) -> i32 {
-    let (context, argvector) = r::create_argument(ctx, argv, argc);
-    match argvector.len() {
-        3 => with_ch_and_loopdata(
-            context.as_ptr(),
-            argvector[1],
-            |leaky_db| match leaky_db {
-                Err(key_type) => reply_with_error_from_key_type(
-                    context.as_ptr(),
-                    key_type,
-                ),
-                Ok((ch, _loopdata)) => {
-                    debug!("Exec | GotDB");
-                    let blocked_client = r::rm::BlockedClient {
-                        client: unsafe {
-                            r::rm::ffi::RedisModule_BlockClient
-                                .unwrap()(
-                                context.as_ptr(),
-                                Some(reply_exec),
-                                Some(timeout),
-                                Some(free_privdata),
-                                10000,
-                            )
-                        },
-                    };
-                    debug!("Exec | BlockedClient");
-
-                    let cmd = r::Command::Exec {
-                        query: argvector[2],
-                        client: blocked_client,
-                    };
-                    debug!("Exec | Create Command");
-                    match ch.send(cmd) {
-                        Ok(()) => {
-                            unsafe {
-                                Replicate(
-                                    &context,
-                                    "REDISQL.EXEC.NOW",
-                                    argv,
-                                    argc,
-                                );
-                            }
-                            r::rm::ffi::REDISMODULE_OK
-                        }
-                        Err(_) => r::rm::ffi::REDISMODULE_OK,
-                    }
-                }
-            },
-        ),
-        n => {
-            let error = CString::new(format!(
-                "Wrong number of arguments, it \
-                 accepts 3, you provide {}",
-                n
-            ))
-            .unwrap();
-            unsafe {
-                r::rm::ffi::RedisModule_ReplyWithError.unwrap()(
-                    context.as_ptr(),
-                    error.as_ptr(),
-                )
-            }
-        }
-    }
-}
-
-#[allow(non_snake_case)]
-extern "C" fn Query(
-    ctx: *mut r::rm::ffi::RedisModuleCtx,
-    argv: *mut *mut r::rm::ffi::RedisModuleString,
-    argc: ::std::os::raw::c_int,
-) -> i32 {
-    let (context, argvector) = r::create_argument(ctx, argv, argc);
-    match argvector.len() {
-        3 => with_ch_and_loopdata(
-            context.as_ptr(),
-            argvector[1],
-            |ch_loopdata| match ch_loopdata {
-                Err(key_type) => reply_with_error_from_key_type(
-                    context.as_ptr(),
-                    key_type,
-                ),
-                Ok((ch, _loopdata)) => {
-                    let blocked_client = r::rm::BlockedClient {
-                        client: unsafe {
-                            r::rm::ffi::RedisModule_BlockClient
-                                .unwrap()(
-                                context.as_ptr(),
-                                Some(reply_exec),
-                                Some(timeout),
-                                Some(free_privdata),
-                                10000,
-                            )
-                        },
-                    };
-
-                    let cmd = r::Command::Query {
-                        query: argvector[2],
-                        client: blocked_client,
-                    };
-                    match ch.send(cmd) {
-                        Ok(()) => r::rm::ffi::REDISMODULE_OK,
-                        Err(_) => r::rm::ffi::REDISMODULE_OK,
-                    }
-                }
-            },
-        ),
-        n => {
-            let error = CString::new(format!(
-                "Wrong number of arguments, it \
-                 accepts 3, you provide {}",
-                n
-            ))
-            .unwrap();
-            unsafe {
-                r::rm::ffi::RedisModule_ReplyWithError.unwrap()(
-                    context.as_ptr(),
-                    error.as_ptr(),
-                )
-            }
-        }
-    }
-}
-
-#[allow(non_snake_case)]
-extern "C" fn CreateStatement(
-    ctx: *mut r::rm::ffi::RedisModuleCtx,
-    argv: *mut *mut r::rm::ffi::RedisModuleString,
-    argc: ::std::os::raw::c_int,
-) -> i32 {
-    let (context, argvector) = r::create_argument(ctx, argv, argc);
-    match argvector.len() {
-        4 => {
-            with_ch_and_loopdata(
-                context.as_ptr(),
-                argvector[1],
-                |ch_loopdata| match ch_loopdata {
-                    Err(key_type) => reply_with_error_from_key_type(
-                        context.as_ptr(),
-                        key_type,
-                    ),
-                    Ok((ch, _loopdata)) => {
-                        let blocked_client = r::rm::BlockedClient {
-                            client: unsafe {
-                                r::rm::ffi::RedisModule_BlockClient
-                                    .unwrap()(
-                                    context.as_ptr(),
-                                    Some(reply_create_statement),
-                                    Some(timeout),
-                                    Some(free_privdata),
-                                    10000,
-                                )
-                            },
-                        };
-                        let cmd = r::Command::CompileStatement {
-                            identifier: argvector[2],
-                            statement: argvector[3],
-                            client: blocked_client,
-                        };
-                        match ch.send(cmd) {
-                            Ok(()) => {
-                                unsafe {
-                                    Replicate(&context, "REDISQL.CREATE_STATEMENT.NOW", argv, argc);
-                                }
-                                r::rm::ffi::REDISMODULE_OK
-                            }
-                            Err(_) => r::rm::ffi::REDISMODULE_OK,
-                        }
-                    }
-                },
-            )
-        }
-
-        _ => {
-            let error = CString::new(
-                "Wrong number of arguments, it \
-                 accepts 4",
-            )
-            .unwrap();
-            unsafe {
-                r::rm::ffi::RedisModule_ReplyWithError.unwrap()(
-                    context.as_ptr(),
-                    error.as_ptr(),
-                )
-            }
-        }
-    }
-}
-
-#[allow(non_snake_case)]
-extern "C" fn UpdateStatement(
-    ctx: *mut r::rm::ffi::RedisModuleCtx,
-    argv: *mut *mut r::rm::ffi::RedisModuleString,
-    argc: ::std::os::raw::c_int,
-) -> i32 {
-    let (context, argvector) = r::create_argument(ctx, argv, argc);
-    match argvector.len() {
-        4 => {
-            with_ch_and_loopdata(
-                context.as_ptr(),
-                argvector[1],
-                |ch_loopdata| match ch_loopdata {
-                    Err(key_type) => reply_with_error_from_key_type(
-                        context.as_ptr(),
-                        key_type,
-                    ),
-                    Ok((ch, _loopdata)) => {
-                        let blocked_client = r::rm::BlockedClient {
-                            client: unsafe {
-                                r::rm::ffi::RedisModule_BlockClient
-                                    .unwrap()(
-                                    context.as_ptr(),
-                                    Some(reply_create_statement),
-                                    Some(timeout),
-                                    Some(free_privdata),
-                                    10000,
-                                )
-                            },
-                        };
-
-                        let cmd = r::Command::UpdateStatement {
-                            identifier: argvector[2],
-                            statement: argvector[3],
-                            client: blocked_client,
-                        };
-
-                        match ch.send(cmd) {
-                            Ok(()) => {
-                                unsafe {
-                                    Replicate(&context, "REDISQL.UPDATE_STATEMENT.NOW", argv, argc);
-                                }
-                                r::rm::ffi::REDISMODULE_OK
-                            }
-                            Err(_) => r::rm::ffi::REDISMODULE_OK,
-                        }
-                    }
-                },
-            )
-        }
-
-        _ => {
-            let error = CString::new(
-                "Wrong number of arguments, it \
-                 accepts 4",
-            )
-            .unwrap();
-            unsafe {
-                r::rm::ffi::RedisModule_ReplyWithError.unwrap()(
-                    context.as_ptr(),
-                    error.as_ptr(),
-                )
-            }
-        }
-    }
-}
-
-#[allow(non_snake_case)]
-extern "C" fn DeleteStatement(
-    ctx: *mut r::rm::ffi::RedisModuleCtx,
-    argv: *mut *mut r::rm::ffi::RedisModuleString,
-    argc: ::std::os::raw::c_int,
-) -> i32 {
-    let (context, argvector) = r::create_argument(ctx, argv, argc);
-    match argvector.len() {
-        3 => with_ch_and_loopdata(
-            context.as_ptr(),
-            argvector[1],
-            |ch_loopdata| {
-                match ch_loopdata {
-                    Err(key_type) => reply_with_error_from_key_type(
-                        context.as_ptr(),
-                        key_type,
-                    ),
-                    Ok((ch, _loopdata)) => {
-                        //let ch = &db.tx;
-                        //let _loopdata = &db.loop_data;
-                        let blocked_client = r::rm::BlockedClient {
-                            client: unsafe {
-                                r::rm::ffi::RedisModule_BlockClient
-                                    .unwrap()(
-                                    context.as_ptr(),
-                                    Some(reply_create_statement),
-                                    Some(timeout),
-                                    Some(free_privdata),
-                                    10000,
-                                )
-                            },
-                        };
-
-                        let cmd = r::Command::DeleteStatement {
-                            identifier: argvector[2],
-                            client: blocked_client,
-                        };
-                        match ch.send(cmd) {
-                            Ok(()) => {
-                                unsafe {
-                                    Replicate(&context, "REDISQL.DELETE_STATEMENT.NOW", argv, argc);
-                                }
-                                r::rm::ffi::REDISMODULE_OK
-                            }
-                            Err(_) => r::rm::ffi::REDISMODULE_OK,
-                        }
-                    }
-                }
-            },
-        ),
-        _ => {
-            let error = CString::new(
-                "Wrong number of arguments, it \
-                 accepts 3",
-            )
-            .unwrap();
-            unsafe {
-                r::rm::ffi::RedisModule_ReplyWithError.unwrap()(
-                    context.as_ptr(),
-                    error.as_ptr(),
-                )
-            }
-        }
-    }
-}
-
-#[allow(non_snake_case)]
-extern "C" fn CreateDB(
-    ctx: *mut r::rm::ffi::RedisModuleCtx,
-    argv: *mut *mut r::rm::ffi::RedisModuleString,
-    argc: ::std::os::raw::c_int,
-) -> i32 {
-    let (context, argvector) = r::create_argument(ctx, argv, argc);
-
-    match argvector.len() {
-        2 | 3 => {
-            let key_name =
-                r::rm::RMString::new(&context, argvector[1]);
-            let key = unsafe {
-                r::rm::ffi::Export_RedisModule_OpenKey(
-                    context.as_ptr(),
-                    key_name.as_ptr(),
-                    r::rm::ffi::REDISMODULE_WRITE,
-                )
-            };
-            let safe_key = r::RedisKey { key };
-            match unsafe {
-                r::rm::ffi::RedisModule_KeyType.unwrap()(safe_key.key)
-            } {
-                r::rm::ffi::REDISMODULE_KEYTYPE_EMPTY => {
-                    let (path, in_memory): (&str, bool) =
-                        match argvector.len() {
-                            3 => (argvector[2], false),
-                            _ => (":memory:", true),
-                        };
-                    match sql::get_arc_connection(path) {
-                        Ok(rc) => {
-                            match r::create_metadata_table(rc.clone())
-                                .and_then(|_| {
-                                    r::enable_foreign_key(rc.clone())
-                                })
-                                .and_then(|_| {
-                                    vtab::register_modules(&rc)
-                                }) {
-                                Err(e) => e.reply(&context),
-                                Ok(mut vtab_context) => {
-                                    let (tx, rx) = channel();
-                                    let db = r::DBKey::new_from_arc(
-                                        tx,
-                                        rc,
-                                        in_memory,
-                                        vtab_context,
-                                    );
-                                    let mut loop_data =
-                                        db.loop_data.clone();
-                                    thread::spawn(move || {
-                                        r::listen_and_execute(
-                                            &mut loop_data,
-                                            &rx,
-                                        );
-                                    });
-                                    let ptr =
-                                        Box::into_raw(Box::new(db));
-                                    let type_set = unsafe {
-                                        r::rm::ffi::RedisModule_ModuleTypeSetValue.unwrap()(
-                                        safe_key.key,
-                                        r::rm::ffi::DBType,
-                                        ptr as *mut std::os::raw::c_void,
-                                    )
-                                    };
-
-                                    match type_set {
-                                    r::rm::ffi::REDISMODULE_OK => {
-                                        let ok =
-                                            r::QueryResult::OK {};
-                                        ReplicateVerbatim(&context);
-                                        ok.reply(&context)
-                                    }
-                                    r::rm::ffi::REDISMODULE_ERR => {
-                                        let err = CString::new(
-                                            "ERR - Error in saving the database inside Redis",
-                                        ).unwrap();
-                                        unsafe {
-                                            r::rm::ffi::RedisModule_ReplyWithSimpleString.unwrap()(
-                                                context.as_ptr(),
-                                                err.as_ptr(),
-                                            )
-                                        }
-                                    }
-                                    _ => {
-                                        let err = CString::new("ERR - Error unknow").unwrap();
-                                        unsafe {
-                                            r::rm::ffi::RedisModule_ReplyWithSimpleString.unwrap()(
-                                                context.as_ptr(),
-                                                err.as_ptr(),
-                                            )
-                                        }
-                                    }
-                                }
-                                }
-                            }
-                        }
-                        Err(_) => {
-                            let error = CString::new(
-                                "Err - Error \
-                                 opening the in \
-                                 memory databade",
-                            )
-                            .unwrap();
-                            unsafe {
-                                r::rm::ffi::RedisModule_ReplyWithError
-                                    .unwrap()(
-                                    context.as_ptr(),
-                                    error.as_ptr(),
-                                )
-                            }
-                        }
-                    }
-                }
-                _ => {
-                    let error = CStr::from_bytes_with_nul(
-                        r::rm::ffi::REDISMODULE_ERRORMSG_WRONGTYPE,
-                    )
-                    .unwrap();
-                    unsafe {
-                        r::rm::ffi::RedisModule_ReplyWithError
-                            .unwrap()(
-                            context.as_ptr(),
-                            error.as_ptr(),
-                        )
-                    }
-                }
-            }
-        }
-        _ => {
-            let error = CString::new(
-                "Wrong number of arguments, it \
-                 accepts 2 or 3",
-            )
-            .unwrap();
-            unsafe {
-                r::rm::ffi::RedisModule_ReplyWithError.unwrap()(
-                    context.as_ptr(),
-                    error.as_ptr(),
-                )
-            }
-        }
-    }
-}
-
-unsafe extern "C" fn free_db(db_ptr: *mut ::std::os::raw::c_void) {
-    let db: Box<r::DBKey> = Box::from_raw(db_ptr as *mut r::DBKey);
-    let tx = &db.tx;
->>>>>>> 75ed1677
 
 use commands::{
     CreateDB, CreateStatement, DeleteStatement, Exec, ExecStatement,
     MakeCopy, Query, QueryInto, QueryStatement, QueryStatementInto,
     UpdateStatement,
 };
+
+use std::alloc::{GlobalAlloc, Layout};
+
+struct RedisAllocator;
+
+unsafe impl GlobalAlloc for RedisAllocator {
+    unsafe fn alloc(&self, layout: Layout) -> *mut u8 {
+        r::rm::ffi::RedisModule_Alloc.unwrap()(layout.size())
+            as *mut u8
+    }
+    unsafe fn dealloc(&self, ptr: *mut u8, _layout: Layout) {
+        r::rm::ffi::RedisModule_Free.unwrap()(
+            ptr as *mut std::ffi::c_void,
+        )
+    }
+}
+
+#[global_allocator]
+static A: RedisAllocator = RedisAllocator;
 
 unsafe extern "C" fn rdb_save(
     rdb: *mut r::rm::ffi::RedisModuleIO,
