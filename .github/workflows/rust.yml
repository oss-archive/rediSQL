--- conflicted
+++ resolved
@@ -6,9 +6,6 @@
   build-debug:
     runs-on: ubuntu-18.04
 
-<<<<<<< HEAD
-    runs-on: ubuntu-18.04
-=======
     steps:
       - uses: actions/checkout@v1
       - name: Cache cargo registry
@@ -104,27 +101,11 @@
         env:
           REDIS_MODULE_PATH: build/redisql.so
           REDIS_PATH: redis-4/src/redis-server
->>>>>>> 2aff8deb
 
   test-redis5:
     runs-on: ubuntu-18.04
     needs: build-release
     steps:
-<<<<<<< HEAD
-    - uses: actions/checkout@v1
-    - name: Build
-      run: cargo build --verbose
-    - name: Run tests
-      run: cargo test --verbose
-  
-  release-build:
-    runs-on: ubuntu-18.04
-    steps:
-      - uses: actions/checkout@v2
-      - name: Build
-        run: cargo build --release
-      - name: Setup python for integration tests
-=======
       - uses: actions/checkout@v2
       - name: Download build
         uses: actions/download-artifact@v1
@@ -132,7 +113,6 @@
           name: redisql.so
           path: build
       - name: Setup Python for integration tests
->>>>>>> 2aff8deb
         uses: actions/setup-python@v1.1.1
         with:
           python-version: 3.8
@@ -140,15 +120,6 @@
         run: |
           python -m pip install --upgrade pip
           pip install -r test/correctness/requirements.txt
-<<<<<<< HEAD
-      - name: Install redis
-        run: |
-          sudo apt-get install redis 
-      - name: Run the tests
-        run: python test/correctness/test.py
-        env:
-          REDIS_MODULE_PATH: target/release/libredis_sql.so
-=======
       - name: Cache redis-5
         id: cache-redis-5
         uses: actions/cache@v1
@@ -174,4 +145,3 @@
         env:
           REDIS_MODULE_PATH: build/redisql.so
           REDIS_PATH: redis-5/src/redis-server
->>>>>>> 2aff8deb
